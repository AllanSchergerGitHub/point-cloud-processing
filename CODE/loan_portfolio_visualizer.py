from __future__ import annotations

import argparse
import csv
import os
import random
import time
from typing import Iterable, List, Optional

import numpy as np
import open3d as o3d


def _add_axis_labels(vis: o3d.visualization.Visualizer, grid_size: float) -> None:
    """Display axis labels using the best method supported by Open3D."""
    labels = {
        "Term/Age": [grid_size * 0.25, grid_size * 0.05, 0.0],
        "Balance": [grid_size * 0.05, 0.0, grid_size * 0.25],
        "Rate": [0.0, grid_size * 0.25, grid_size * 0.05],
    }

    if hasattr(o3d.geometry.TriangleMesh, "create_text_3d"):
        for text, pos in labels.items():
            mesh = _text_mesh(text, pos, scale=0.08, color=(1.0, 1.0, 1.0))
            if mesh is not None:
                vis.add_geometry(mesh)
    elif hasattr(vis, "add_3d_label"):
        for text, pos in labels.items():
            vis.add_3d_label(pos, text)
    else:
        # No supported method for text rendering.
        pass


def add_face_titles(
    vis: o3d.visualization.Visualizer,
    grid_size: float,
    scale: float = 0.07,
    color=(1.0, 1.0, 1.0),
) -> None:
    """Place one title on each positive-axis face of the grid."""

    if not hasattr(o3d.geometry.TriangleMesh, "create_text_3d"):
        return  # Old Open3D build – silently skip

    eps = 0.03 * grid_size
    half = 0.5 * grid_size

    definitions = [
        ("Term/Age", [half, -eps, 0.0]),
        ("Balance", [-eps, half, 0.0]),
        ("Rate", [-eps, -eps, half]),
    ]

    for text, pos in definitions:
        mesh = _text_mesh(text, pos, scale=scale, color=color)
        vis.add_geometry(mesh)

def _text_mesh(
    text: str,
    position: Iterable[float],
    scale: float = 0.05,
    color: Optional[Iterable[float]] = None,
) -> Optional[o3d.geometry.TriangleMesh]:
    """Return an extruded 3D text mesh translated to ``position``.

    If the current Open3D installation does not provide the
    ``TriangleMesh.create_text_3d`` method, ``None`` is returned and the
    caller should fall back to 2D labels if available.
    """

    if not hasattr(o3d.geometry.TriangleMesh, "create_text_3d"):
        # Older Open3D versions (<0.20) do not support 3D text meshes.
        return None

    mesh = o3d.geometry.TriangleMesh.create_text_3d(
        text,
        depth=0.01,
        font_size=20,
    )
    if color is not None:
        mesh.paint_uniform_color(list(color))
    mesh.scale(scale, center=(0.0, 0.0, 0.0))
    mesh.translate(list(position))
    return mesh

# Default number of records used when generating sample data.
DEFAULT_NUM_RECORDS = 500

"""Visualize loan portfolio data in 3D using Open3D.

This script requires the :mod:`open3d` package to be installed.
"""


def load_loans(csv_path):
    """Load loan data from a CSV file."""
    loans = []
    with open(csv_path, newline="") as csvfile:
        reader = csv.DictReader(csvfile)
        for row in reader:
            loans.append(row)
    return loans


def _generate_clustered_loans(
    num_records: int = DEFAULT_NUM_RECORDS, clusters: int = 4
) -> List[dict]:
    """Return a list of clustered loan records."""
    records: List[dict] = []
    base_balance_range = 100_000 - 1_000
    base_rate_range = 12 - 4
    base_term_range = 180 - 12
    cluster_size = num_records // clusters

    for idx in range(clusters):
        size = cluster_size
        if idx == clusters - 1:
            size = num_records - len(records)
        bal_center = random.uniform(1_000, 100_000)
        rate_center = random.uniform(4, 12)
        term_center = random.uniform(12, 180)
        for _ in range(size):
            balance = random.gauss(bal_center, base_balance_range / 20)
            rate = random.gauss(rate_center, base_rate_range / 10)
            term = random.gauss(term_center, base_term_range / 20)
            balance = min(max(balance, 1_000), 100_000)
            rate = min(max(rate, 4), 12)
            term = int(min(max(term, 12), 180))
            flag = "added" if random.random() < 0.5 else "removed"
            records.append(
                {
                    "loanbalance": f"{balance:.2f}",
                    "loanrate": f"{rate:.2f}",
                    "loanaddedOrRemovedFlag": flag,
                    "loantermOrAgeInMonths": str(term),
                    "cluster": str(idx + 1),
                }
            )
    random.shuffle(records)
    return records


def generate_sample_csv(
    path: str, num_records: int = DEFAULT_NUM_RECORDS, clusters: int = 4
) -> None:
    """Write clustered sample loan data to ``path``."""
    fieldnames = [
        "loanbalance",
        "loanrate",
        "loanaddedOrRemovedFlag",
        "loantermOrAgeInMonths",
        "cluster",
    ]
    data = _generate_clustered_loans(num_records=num_records, clusters=clusters)
    with open(path, "w", newline="") as csvfile:
        writer = csv.DictWriter(csvfile, fieldnames=fieldnames)
        writer.writeheader()
        writer.writerows(data)


def _scale_features(array: np.ndarray) -> np.ndarray:
    """Scale the feature columns to the [0, 1] range."""
    mins = array.min(axis=0)
    maxs = array.max(axis=0)
    ranges = maxs - mins
    ranges[ranges == 0] = 1.0
    return (array - mins) / ranges


def loans_to_spheres(loans: Iterable[dict]) -> List[o3d.geometry.TriangleMesh]:
    """Create scaled spheres for each loan entry."""
    points = []
    colors = []
    balances = []

    for row in loans:
        balance = float(row["loanbalance"])
        rate = float(row["loanrate"])
        term_or_age = float(row["loantermOrAgeInMonths"])
        flag = row["loanaddedOrRemovedFlag"].strip().lower()
        added = flag in ("added", "new", "1", "true", "yes")

        points.append([term_or_age, balance, rate])
        colors.append([0.0, 1.0, 0.0] if added else [1.0, 0.0, 0.0])
        balances.append(balance)

    points = _scale_features(np.array(points, dtype=float))
    balances = np.array(balances, dtype=float)
    min_balance = balances.min()
    max_balance = balances.max()
    balance_range = max_balance - min_balance or 1.0

    spheres: List[o3d.geometry.TriangleMesh] = []
    for idx, point in enumerate(points):
        normalized = (balances[idx] - min_balance) / balance_range
        radius = 0.002 + 0.002 * normalized
        mesh = o3d.geometry.TriangleMesh.create_sphere(radius=radius)
        mesh.translate(point)
        mesh.paint_uniform_color(colors[idx])
        spheres.append(mesh)

    return spheres


def _add_spheres_to_visualizer(
    vis: o3d.visualization.Visualizer, spheres: List[o3d.geometry.TriangleMesh]
) -> None:
    """Add spheres and numerical labels to the visualizer."""
    for idx, sphere in enumerate(spheres):
        vis.add_geometry(sphere)
        if idx < 99 and hasattr(vis, "add_3d_label"):
            vis.add_3d_label(sphere.get_center(), str(idx + 1))


def _create_grid(
    size: float = 1.0,
    divisions: int = 10,
    plane: str = "xy",
    positive_only: bool = False,
) -> o3d.geometry.LineSet:
    """Return a faint grid in one of the principal planes.

    Parameters
    ----------
    size : float
        Length of a side of the grid.
    divisions : int
        Number of grid segments.
    plane : str
        Plane in which to build the grid ("xy", "xz", or "yz").
    positive_only : bool
        If true, the grid originates at 0 instead of being centered."""
    plane = plane.lower()
    if plane not in ("xy", "xz", "yz"):
        raise ValueError("plane must be 'xy', 'xz', or 'yz'")
    points = []
    lines = []
    step = size / divisions
    origin = 0.0 if positive_only else -size / 2

    # Lines parallel to the first axis in the plane
    for i in range(divisions + 1):
        if plane == "xy":
            start = [origin, origin + i * step, 0.0]
            end = [origin + size, origin + i * step, 0.0]
        elif plane == "xz":
            start = [origin, 0.0, origin + i * step]
            end = [origin + size, 0.0, origin + i * step]
        else:  # yz
            start = [0.0, origin, origin + i * step]
            end = [0.0, origin + size, origin + i * step]
        points.extend([start, end])
        lines.append([len(points) - 2, len(points) - 1])

    # Lines parallel to the second axis in the plane
    for i in range(divisions + 1):
        if plane == "xy":
            start = [origin + i * step, origin, 0.0]
            end = [origin + i * step, origin + size, 0.0]
        elif plane == "xz":
            start = [origin + i * step, 0.0, origin]
            end = [origin + i * step, 0.0, origin + size]
        else:  # yz
            start = [0.0, origin + i * step, origin]
            end = [0.0, origin + i * step, origin + size]
        points.extend([start, end])
        lines.append([len(points) - 2, len(points) - 1])

    line_set = o3d.geometry.LineSet()
    line_set.points = o3d.utility.Vector3dVector(np.asarray(points))
    line_set.lines = o3d.utility.Vector2iVector(np.asarray(lines))
    colors = np.tile([0.7, 0.7, 0.7], (len(lines), 1))
    line_set.colors = o3d.utility.Vector3dVector(colors)
    return line_set


def _create_background_wall(
    width: float,
    height: float,
    depth: float,
    offset: List[float],
    axis: str = "xy",
    color=(0.1, 0.1, 0.1),
) -> o3d.geometry.TriangleMesh:
    """Return a thin colored plane placed behind a grid."""

    mesh = o3d.geometry.TriangleMesh.create_box(
        width=width, height=height, depth=depth
    )
    mesh.paint_uniform_color(list(color))
    mesh.translate(offset)
    return mesh


<<<<<<< HEAD
def _create_wall_text(
    text: str,
    position: List[float],
    plane: str = "xy",
    scale: float = 0.05,
    color=(1.0, 1.0, 1.0),
) -> Optional[o3d.geometry.TriangleMesh]:
    """Return a text mesh oriented on the given plane."""

    mesh = _text_mesh(text, [0.0, 0.0, 0.0], scale=scale, color=color)
    if mesh is None:
        return None

    plane = plane.lower()
    if plane == "xz":
        rot = o3d.geometry.get_rotation_matrix_from_xyz((np.pi / 2, 0.0, 0.0))
        mesh.rotate(rot, center=(0.0, 0.0, 0.0))
    elif plane == "yz":
        rot = o3d.geometry.get_rotation_matrix_from_xyz((0.0, np.pi / 2, 0.0))
        mesh.rotate(rot, center=(0.0, 0.0, 0.0))
    elif plane != "xy":
        raise ValueError("plane must be 'xy', 'xz', or 'yz'")

    mesh.translate(list(position))
    return mesh


=======
>>>>>>> 4cf745cb
def main() -> None:
    parser = argparse.ArgumentParser(
        description="Visualize loan portfolio data and monitor for updates"
    )
    parser.add_argument("csv_file", help="CSV file containing loan data")
    args = parser.parse_args()

    csv_path = args.csv_file
    answer = input(
        f"Generate a new dataset with {DEFAULT_NUM_RECORDS:,d} sample records? [y/N]: "
    ).strip().lower()
    if answer == "y" or (answer == "" and not os.path.exists(csv_path)):
        generate_sample_csv(csv_path)
        print(f"Sample data written to {csv_path}")

    loans = load_loans(csv_path)
    spheres = loans_to_spheres(loans)

    vis = o3d.visualization.Visualizer()
    vis.create_window(window_name="Loan Portfolio")
    _add_spheres_to_visualizer(vis, spheres)
    grid_size = 1.1

    grid_xy = _create_grid(size=grid_size, divisions=10, plane="xy", positive_only=True)
    grid_xz = _create_grid(size=grid_size, divisions=10, plane="xz", positive_only=True)
    grid_yz = _create_grid(size=grid_size, divisions=10, plane="yz", positive_only=True)
    wall_xy = _create_background_wall(
        grid_size,
        grid_size,
        0.001,
        [0.0, 0.0, -0.001],
        "xy",
    )
    wall_xz = _create_background_wall(
        grid_size,
        0.001,
        grid_size,
        [0.0, -0.001, 0.0],
        "xz",
    )
    wall_yz = _create_background_wall(
        0.001,
        grid_size,
        grid_size,
        [-0.001, 0.0, 0.0],
        "yz",
    )
<<<<<<< HEAD
    wall_label = _create_wall_text(
        "Loan Portfolio",
        [0.05 * grid_size, 0.05 * grid_size, -0.0005],
        plane="xy",
        scale=0.08,
    )
=======
>>>>>>> 4cf745cb
    axis = o3d.geometry.TriangleMesh.create_coordinate_frame(size=0.2)
    vis.add_geometry(grid_xy)
    vis.add_geometry(grid_xz)
    vis.add_geometry(grid_yz)
    vis.add_geometry(wall_xy)
    vis.add_geometry(wall_xz)
    vis.add_geometry(wall_yz)
<<<<<<< HEAD
    if wall_label is not None:
        vis.add_geometry(wall_label)
=======
>>>>>>> 4cf745cb
    vis.add_geometry(axis)
    add_face_titles(vis, grid_size)

    vis.poll_events()
    vis.update_renderer()

    try:
        last_mtime = os.path.getmtime(csv_path)
        prev_loans = loans
        check_interval = 5.0
        last_check = time.time()

        while True:
            vis.poll_events()
            vis.update_renderer()
            time.sleep(0.05)

            if time.time() - last_check < check_interval:
                continue
            last_check = time.time()

            try:
                mtime = os.path.getmtime(csv_path)
            except OSError:
                continue

            if mtime == last_mtime:
                continue
            last_mtime = mtime

            new_loans = load_loans(csv_path)
            if new_loans == prev_loans:
                continue
            prev_loans = new_loans

            camera = vis.get_view_control().convert_to_pinhole_camera_parameters()
            vis.clear_geometries()

            spheres = loans_to_spheres(new_loans)
            _add_spheres_to_visualizer(vis, spheres)
            grid_xy = _create_grid(size=grid_size, divisions=10, plane="xy", positive_only=True)
            grid_xz = _create_grid(size=grid_size, divisions=10, plane="xz", positive_only=True)
            grid_yz = _create_grid(size=grid_size, divisions=10, plane="yz", positive_only=True)
            wall_xy = _create_background_wall(
                grid_size,
                grid_size,
                0.001,
                [0.0, 0.0, -0.001],
                "xy",
            )
            wall_xz = _create_background_wall(
                grid_size,
                0.001,
                grid_size,
                [0.0, -0.001, 0.0],
                "xz",
            )
            wall_yz = _create_background_wall(
                0.001,
                grid_size,
                grid_size,
                [-0.001, 0.0, 0.0],
                "yz",
            )
<<<<<<< HEAD
            wall_label = _create_wall_text(
                "Loan Portfolio",
                [0.05 * grid_size, 0.05 * grid_size, -0.0005],
                plane="xy",
                scale=0.08,
            )
=======
>>>>>>> 4cf745cb
            axis = o3d.geometry.TriangleMesh.create_coordinate_frame(size=0.2)
            vis.add_geometry(grid_xy)
            vis.add_geometry(grid_xz)
            vis.add_geometry(grid_yz)
            vis.add_geometry(wall_xy)
            vis.add_geometry(wall_xz)
            vis.add_geometry(wall_yz)
<<<<<<< HEAD
            if wall_label is not None:
                vis.add_geometry(wall_label)
=======
>>>>>>> 4cf745cb
            vis.add_geometry(axis)
            add_face_titles(vis, grid_size)

            vis.get_view_control().convert_from_pinhole_camera_parameters(camera)
    except KeyboardInterrupt:
        pass
    finally:
        vis.destroy_window()


if __name__ == "__main__":
    main()<|MERGE_RESOLUTION|>--- conflicted
+++ resolved
@@ -293,7 +293,6 @@
     return mesh
 
 
-<<<<<<< HEAD
 def _create_wall_text(
     text: str,
     position: List[float],
@@ -321,8 +320,7 @@
     return mesh
 
 
-=======
->>>>>>> 4cf745cb
+
 def main() -> None:
     parser = argparse.ArgumentParser(
         description="Visualize loan portfolio data and monitor for updates"
@@ -370,15 +368,14 @@
         [-0.001, 0.0, 0.0],
         "yz",
     )
-<<<<<<< HEAD
+
     wall_label = _create_wall_text(
         "Loan Portfolio",
         [0.05 * grid_size, 0.05 * grid_size, -0.0005],
         plane="xy",
         scale=0.08,
     )
-=======
->>>>>>> 4cf745cb
+
     axis = o3d.geometry.TriangleMesh.create_coordinate_frame(size=0.2)
     vis.add_geometry(grid_xy)
     vis.add_geometry(grid_xz)
@@ -386,11 +383,10 @@
     vis.add_geometry(wall_xy)
     vis.add_geometry(wall_xz)
     vis.add_geometry(wall_yz)
-<<<<<<< HEAD
+
     if wall_label is not None:
         vis.add_geometry(wall_label)
-=======
->>>>>>> 4cf745cb
+
     vis.add_geometry(axis)
     add_face_titles(vis, grid_size)
 
@@ -455,15 +451,14 @@
                 [-0.001, 0.0, 0.0],
                 "yz",
             )
-<<<<<<< HEAD
+
             wall_label = _create_wall_text(
                 "Loan Portfolio",
                 [0.05 * grid_size, 0.05 * grid_size, -0.0005],
                 plane="xy",
                 scale=0.08,
             )
-=======
->>>>>>> 4cf745cb
+
             axis = o3d.geometry.TriangleMesh.create_coordinate_frame(size=0.2)
             vis.add_geometry(grid_xy)
             vis.add_geometry(grid_xz)
@@ -471,11 +466,10 @@
             vis.add_geometry(wall_xy)
             vis.add_geometry(wall_xz)
             vis.add_geometry(wall_yz)
-<<<<<<< HEAD
+
             if wall_label is not None:
                 vis.add_geometry(wall_label)
-=======
->>>>>>> 4cf745cb
+
             vis.add_geometry(axis)
             add_face_titles(vis, grid_size)
 
