--- conflicted
+++ resolved
@@ -1,63 +1,59 @@
-# -*- coding: utf-8 -*-
-"""
-Created by Florent Poux, (c) 2024 Licence MIT
-Learn more at: learngeodata.eu
-
-Have fun with this script!
-"""
-
-import numpy as np
-import open3d as o3d
-
-def generate_random_point_cloud(num_points=5000, num_shapes=1):
-    # Initialize an empty list to store all points
-    points = []
-    
-<<<<<<< HEAD
-    # Generate multiple shapes
-=======
-    # Generate multiple shapes
->>>>>>> ee1a93a3
-    for _ in range(num_shapes):
-        # Randomly choose a shape type
-        shape_type = np.random.choice(['sphere', 'cube', 'plane'])
-        # Calculate number of points for this shape
-        shape_points = num_points // num_shapes
-        
-        if shape_type == 'sphere':
-            # Generate points on a sphere
-            radius = np.random.uniform(0.5, 1.0)
-            theta = np.random.uniform(0, 2*np.pi, shape_points)
-            phi = np.random.uniform(0, np.pi, shape_points)
-            x = radius * np.sin(phi) * np.cos(theta)
-            y = radius * np.sin(phi) * np.sin(theta)
-            z = radius * np.cos(phi)
-        elif shape_type == 'cube':
-            # Generate points in a cube
-            x = np.random.uniform(-1, 1, shape_points)
-            y = np.random.uniform(-1, 1, shape_points)
-            z = np.random.uniform(-1, 1, shape_points)
-        else:  # plane
-            # Generate points on a plane (z=0)
-            x = np.random.uniform(-1, 1, shape_points)
-            y = np.random.uniform(-1, 1, shape_points)
-            z = np.zeros(shape_points)
-        
-        # Generate a random center for the shape
-        shape_center = np.random.uniform(-5, 5, 3)
-        # Add the shape's points to the main list, offsetting by the shape's center
-        points.extend(np.column_stack((x, y, z)) + shape_center)
-    
-    # Convert the list of points to a numpy array and return
-    return np.array(points)
-
-#%% Random Experiments
-# Generate random point cloud with 10000 points and 8 shapes
-point_cloud = generate_random_point_cloud(10000, 8)
-
-# Create Open3D point cloud object
-pcd = o3d.geometry.PointCloud()
-pcd.points = o3d.utility.Vector3dVector(point_cloud)
-
-# Visualize the point cloud
-o3d.visualization.draw_geometries([pcd])+# -*- coding: utf-8 -*-
+"""
+Created by Florent Poux, (c) 2024 Licence MIT
+Learn more at: learngeodata.eu
+
+Have fun with this script!
+"""
+
+import numpy as np
+import open3d as o3d
+
+def generate_random_point_cloud(num_points=5000, num_shapes=1):
+    # Initialize an empty list to store all points
+    points = []
+    
+    # Generate multiple shapes
+    for _ in range(num_shapes):
+        # Randomly choose a shape type
+        shape_type = np.random.choice(['sphere', 'cube', 'plane'])
+        # Calculate number of points for this shape
+        shape_points = num_points // num_shapes
+        
+        if shape_type == 'sphere':
+            # Generate points on a sphere
+            radius = np.random.uniform(0.5, 1.0)
+            theta = np.random.uniform(0, 2*np.pi, shape_points)
+            phi = np.random.uniform(0, np.pi, shape_points)
+            x = radius * np.sin(phi) * np.cos(theta)
+            y = radius * np.sin(phi) * np.sin(theta)
+            z = radius * np.cos(phi)
+        elif shape_type == 'cube':
+            # Generate points in a cube
+            x = np.random.uniform(-1, 1, shape_points)
+            y = np.random.uniform(-1, 1, shape_points)
+            z = np.random.uniform(-1, 1, shape_points)
+        else:  # plane
+            # Generate points on a plane (z=0)
+            x = np.random.uniform(-1, 1, shape_points)
+            y = np.random.uniform(-1, 1, shape_points)
+            z = np.zeros(shape_points)
+        
+        # Generate a random center for the shape
+        shape_center = np.random.uniform(-5, 5, 3)
+        # Add the shape's points to the main list, offsetting by the shape's center
+        points.extend(np.column_stack((x, y, z)) + shape_center)
+    
+    # Convert the list of points to a numpy array and return
+    return np.array(points)
+
+#%% Random Experiments
+# Generate random point cloud with 10000 points and 8 shapes
+point_cloud = generate_random_point_cloud(10000, 8)
+
+# Create Open3D point cloud object
+pcd = o3d.geometry.PointCloud()
+pcd.points = o3d.utility.Vector3dVector(point_cloud)
+
+# Visualize the point cloud
+o3d.visualization.draw_geometries([pcd])